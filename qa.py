--- conflicted
+++ resolved
@@ -188,26 +188,14 @@
         lines = f.readlines()
         directory = lines[0].strip()
         lines = lines[1:]
-<<<<<<< HEAD
-    n_gram_total = {}
-=======
     # n_gram_total = {}
->>>>>>> 350533b2
     for line in lines:
-        story_id = line.strip()
+        story_id = line .strip()
         try:
             story_dict = read_story(directory, story_id)
             questions = read_questions(directory, story_id)
             story_object = Story(story_dict)
-<<<<<<< HEAD
-            n_gram_dict = n_gram(questions)
-            for key in n_gram_dict:
-                if key in n_gram_total:
-                    n_gram_total[key] += n_gram_dict[key]
-                else:
-                    n_gram_total[key] = n_gram_dict[key]
-            # answer_questions(story_object, questions)
-=======
+
             # n_gram_dict = n_gram(questions)
             # for key in n_gram_dict:
             #     if key in n_gram_total:
@@ -215,7 +203,6 @@
             #     else:
             #         n_gram_total[key] = n_gram_dict[key]
             answer_questions(story_object, questions)
->>>>>>> 350533b2
             stories += 1
         except FileNotFoundError:
             sys.stderr.write(f"Could not find story {story_id}")
